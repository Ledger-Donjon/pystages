# This file is part of pystages
#
# pystages is free software: you can redistribute it and/or modify
# it under the terms of the GNU Lesser General Public License as published by
# the Free Software Foundation, either version 3 of the License, or
# (at your option) any later version.
#
# This program is distributed in the hope that it will be useful,
# but WITHOUT ANY WARRANTY; without even the implied warranty of
# MERCHANTABILITY or FITNESS FOR A PARTICULAR PURPOSE.  See the
# GNU Lesser General Public License for more details.
#
# You should have received a copy of the GNU Lesser General Public License
# along with this program.  If not, see <https://www.gnu.org/licenses/>.
#
#
# Copyright 2018-2020 Ledger SAS, written by Olivier Hériveaux


import usb.core
import usb.util
from enum import Enum
from time import sleep
from .stage import Stage
from .vector import Vector
from .exceptions import ConnectionFailure


class TicVariable(tuple[int, int, bool], Enum):
    """
    Variables which can be read using GET_VARIABLE command.
    https://www.pololu.com/docs/0J71/7
    """

    # Each value is a (offset, size, signed) tuple
    OPERATION_STATE = (0x00, 1, False)
    MISC_FLAGS = (0x01, 1, False)
    ERROR_STATUS = (0x02, 2, False)
    ERRORS_OCCURRED = (0x04, 4, False)
    PLANNING_MODE = (0x09, 1, False)
    TARGET_POSITION = (0x0A, 4, True)
    TARGET_VELOCITY = (0x0E, 4, True)
    STARTING_SPEED = (0x12, 4, False)
    MAX_SPEED = (0x16, 4, False)
    MAX_DECELERATION = (0x1A, 4, False)
    MAX_ACCELERATION = (0x1E, 4, False)
    CURRENT_POSITION = (0x22, 4, True)
    CURRENT_VELOCITY = (0x26, 4, True)
    ACTING_TARGET_POSITION = (0x2A, 4, True)
    TIME_SINCE_LAST_STEP = (0x2E, 4, False)
    DEVICE_RESET = (0x32, 1, False)
    VIN_VOLTAGE = (0x33, 2, False)
    UP_TIME = (0x35, 4, False)
    ENCODER_POSITION = (0x39, 4, True)
    RC_PULSE_WIDTH = (0x3D, 2, False)
    ANALOG_READING_SCL = (0x3F, 2, False)
    ANALOG_READING_SDA = (0x41, 2, False)
    ANALOG_READING_TX = (0x43, 2, False)
    ANALOG_READING_RX = (0x45, 2, False)
    DIGITAL_READINGS = (0x47, 1, False)
    PIN_STATES = (0x48, 1, False)
    STEP_MODE = (0x49, 1, False)
    CURRENT_LIMIT = (0x4A, 1, False)
    DECAY_MODE = (0x4B, 1, False)
    INPUT_STATE = (0x4C, 1, False)
    INPUT_AFTER_AVERAGING = (0x4D, 2, False)
    INPUT_AFTER_HYSTERESIS = (0x4F, 2, False)
    INPUT_AFTER_SCALING = (0x51, 4, True)
    LAST_MOTOR_DRIVER_ERROR = (0x55, 1, False)
    AGC_MODE = (0x56, 1, False)
    AGC_BOTTOM_CURRENT_LIMIT = (0x57, 1, False)
    AGC_CURRENT_BOOST_STEP = (0x58, 1, False)
    AGC_FREQUENCY_LIMIT = (0x59, 1, False)
    LAST_HP_DRIVER_ERRORS = (0xFF, 1, False)


class TicCommand(int, Enum):
    """
    Command codes for Polulu Tic Stepper Motor Controller.
    https://www.pololu.com/docs/0J71/8
    """

    SET_TARGET_POSITION = 0xE0
    SET_TARGET_VELOCITY = 0xE3
    HALT_AND_SET_POSITION = 0xEC
    HALT_AND_HOLD = 0x89
    GO_HOME = 0x97
    RESET_COMMAND_TIMEOUT = 0x8C
    DEENERGIZE = 0x86
    ENERGIZE = 0x85
    EXIT_SAFE_START = 0x83
    ENTER_SAFE_START = 0x8F
    RESET = 0xB
    CLEAR_DRIVER_ERROR = 0x8A
    SET_MAX_SPEED = 0xE6
    SET_STARTING_SPEED = 0xE5
    SET_MAX_ACCELERATION = 0xEA
    SET_MAX_DECELERATION = 0xE9
    SET_STEP_MODE = 0x94
    SET_CURRENT_LIMIT = 0x91
    SET_DECAY_MODE = 0x92
    SET_AGC_OPTION = 0x98
    GET_VARIABLE = 0xA1
    GET_VARIABLE_AND_CLEAR_ERRORS_OCCURRED = 0xA2
    GET_SETTING = 0xA8
    SET_SETTING = 0x13
    REINITIALIZE = 0x10
    START_BOOTLOADER = 0xFF


class TicDirection(int, Enum):
    """Possible directions for homing"""

    REVERSE = 0
    FORWARD = 1


class Tic(Stage):
    """
    Very basic driver class for Polulu Tic Stepper Motor controller, connected in USB.

    :ivar poll_interval: Interval between successive state polling for some
     long motor operations.
    """

    def __init__(self):
        super().__init__()
        dev = usb.core.find(idVendor=0x1FFB, idProduct=0x00B5)
        if isinstance(dev, usb.core.Device):
            self.dev = dev
        else:
            raise ConnectionFailure("Tic stepper motor not found.")
        self.dev.set_configuration()
        self.energize()
        self.poll_interval = 0.1

    def quick(self, command: TicCommand):
        """
        Send a quick command with no data.

        :param command: Command.
        """
        self.dev.ctrl_transfer(0x40, command, 0, 0, 0)

    def write_7(self, command: TicCommand, data: int):
        """
        Write 7 bits.

        :param command: Command.
        :param data: Value to be written.
        """
        self.dev.ctrl_transfer(0x40, command, data, 0, 0)

    def write_32(self, command: TicCommand, data: int):
        """
        Write 32 bits.

        :param command: Command code.
        :param data: Value to be written.
        """
        self.dev.ctrl_transfer(0x40, command, data & 0xFFFF, data >> 16, 0)

    def block_read(self, command: TicCommand, offset, length) -> bytes:
        """
        Read data from the device.

        :param command: Command code.
        :param offset: Data offset.
        :param length: Data length.
        """
        return bytes(self.dev.ctrl_transfer(0xC0, command, 0, offset, length))

    def set_setting(self, command: TicCommand, data, offset):
        """
        Set setting data.

        :param command: Command code.
        :param data: Value to be written.
        :param offset: Write offset.
        """
        self.dev.ctrl_transfer(0x40, command, data, offset, 0)

    def energize(self):
        self.quick(TicCommand.ENERGIZE)

    def deenergize(self):
        self.quick(TicCommand.DEENERGIZE)

    def reset(self):
        self.quick(TicCommand.RESET)

    def exit_safe_start(self):
        self.quick(TicCommand.EXIT_SAFE_START)

    def home(self, wait=False):
        """Triggers a Home command.

        :param wait: Optionally waits for move operation to be done."""
        self.go_home(TicDirection.REVERSE, False)
        if wait:
            self.wait_move_finished()

    def go_home(self, direction: TicDirection, wait: bool = True):
        """
        Run the homing procedure.
        :param direction: Homing direction.
        :param wait: If True, wait for homing procedure end.
        """
        self.exit_safe_start()
        self.write_7(TicCommand.GO_HOME, direction)
        if wait:
            while self.get_variable(TicVariable.MISC_FLAGS) & (1 << 4):
                self.exit_safe_start()
                sleep(self.poll_interval)

    def set_target_position(self, pos: int):
        self.write_32(TicCommand.SET_TARGET_POSITION, pos)

    def set_target_velocity(self, velocity: int):
        self.write_32(TicCommand.SET_TARGET_VELOCITY, velocity)

    def get_variable(self, variable: TicVariable) -> int:
<<<<<<< HEAD
        offset, length, signed = variable
=======
        offset, length, signed = variable.value
>>>>>>> dcb125d4
        return int.from_bytes(
            self.block_read(TicCommand.GET_VARIABLE, offset, length),
            "little",
            signed=signed,
        )

    @property
    def position(self) -> Vector:
        """
        Motor position, in steps.

        :getter: Returns current target position.
        :setter: Set target position and wait until position is reached.
        """
        return Vector(self.get_variable(TicVariable.CURRENT_POSITION))

    @position.setter
    def position(self, value: Vector):
        # To check dimension and range of the given value
        pos_setter = Stage.position.fset
        assert pos_setter is not None
        pos_setter(self, value)

        self.target_position = value.x
        while self.position.x != value.x:
            sleep(self.poll_interval)
            self.exit_safe_start()

    @property
    def target_position(self) -> int:
        return self.get_variable(TicVariable.TARGET_POSITION)

    @target_position.setter
    def target_position(self, value: int):
        self.exit_safe_start()
        self.set_target_position(value)

    @property
    def is_moving(self) -> bool:
        """
        Because there is no specific command to get the current moving state of the Tic, and
        the positioning/homing is always blocking, this function returns False in all cases.
        """
        return False<|MERGE_RESOLUTION|>--- conflicted
+++ resolved
@@ -26,7 +26,7 @@
 from .exceptions import ConnectionFailure
 
 
-class TicVariable(tuple[int, int, bool], Enum):
+class TicVariable(Enum):
     """
     Variables which can be read using GET_VARIABLE command.
     https://www.pololu.com/docs/0J71/7
@@ -220,11 +220,7 @@
         self.write_32(TicCommand.SET_TARGET_VELOCITY, velocity)
 
     def get_variable(self, variable: TicVariable) -> int:
-<<<<<<< HEAD
-        offset, length, signed = variable
-=======
         offset, length, signed = variable.value
->>>>>>> dcb125d4
         return int.from_bytes(
             self.block_read(TicCommand.GET_VARIABLE, offset, length),
             "little",
