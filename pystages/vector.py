--- conflicted
+++ resolved
@@ -162,14 +162,11 @@
             self[i] *= other[i]
         return self
 
-<<<<<<< HEAD
-=======
     def __truediv__(self, other):
         if isinstance(other, int) or isinstance(other, float):
             return self * (1.0 / other)
 
 
->>>>>>> 9be19f77
 class TestVector(unittest.TestCase):
     def test_init(self):
         v = Vector(1)
