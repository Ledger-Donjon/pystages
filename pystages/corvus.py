# This file is part of pystages
#
# pystages is free software: you can redistribute it and/or modify
# it under the terms of the GNU Lesser General Public License as published by
# the Free Software Foundation, either version 3 of the License, or
# (at your option) any later version.
#
# This program is distributed in the hope that it will be useful,
# but WITHOUT ANY WARRANTY; without even the implied warranty of
# MERCHANTABILITY or FITNESS FOR A PARTICULAR PURPOSE.  See the
# GNU Lesser General Public License for more details.
#
# You should have received a copy of the GNU Lesser General Public License
# along with this program.  If not, see <https://www.gnu.org/licenses/>.
#
#
# Copyright 2018-2022 Ledger SAS, written by Olivier Hériveaux


import serial
import time
from .exceptions import ConnectionFailure
from .vector import Vector
from .stage import Stage


class Corvus(Stage):
    """
    Class to command Corvus Eco XYZ stage controller.
    """

    def __init__(self, dev):
        """
        Open serial device to connect to the Corvus controller. Raise a
        ConnectionFailure exception if the serial device could not be open.

        :param dev: Serial device. For instance '/dev/ttyUSB0'.
        """
        super().__init__(num_axis = 3)
        try:
            self.serial = serial.Serial(dev, 57600)
        except serial.serialutil.SerialException as e:
            raise ConnectionFailure() from e
        self.__init()

    def __init(self):
        """Initialize a few parameters."""
        # Tell we work with 3 axis for move commands
        self.send("3 setdim")
        # Set unit to micrometers, for all axis
        unit = 1
        self.send("{0} -1 setunit".format(unit))
        # Verify it has been took into account (this can be dangerous
        # otherwise)
        res = self.send_receive("-1 getunit").split()
        for x in res:
            assert int(x) == unit
        # Enable joystick
        self.enable_joystick()

    def send(self, command: str):
        """
        Send a command.

        :param command: Command string. CR or blank must not be present at the
            end of this string.
        """
        self.serial.write((command + " ").encode())

    def receive(self) -> str:
        """
        Read input serial buffer to get a response. Blocks until a response is
        available.

        :return: Received response string, CR-LF removed.
        """
        # Read at least 2 bytes for CR-LF.
        response = self.serial.read(2)
        while response[-2:] != b"\r\n":
            response += self.serial.read(1)
        # Remove CR-LF and return as string
        return response[:-2].decode()

    def send_receive(self, command: str) -> str:
        """
        Send a command, wait and return the response.

        :param command: Command string. CR or blank must not be present at the
            end of this string.
        :return: Received response string, CR-LF removed.
        """
        self.send(command)
        return self.receive()

    def calibrate_xy(self):
        """
        Execute limit-switch move only on X and Y axises. Wait until
        calibration si done.
        Take caution for collisions before calling this method !
        """
        # Disable Z-axis
        self.send("3 3 setaxis")
        # Call for calibration
        self.send("cal")
        self.send("rm")
        # Wait until finished
        for i in range(2):
            while int(self.send_receive("{0} getcaldone".format(i + 1))) != 3:
                time.sleep(0.1)
        # Re-enabled Z-axis
        self.send("1 3 setaxis")

    def calibrate(self):
        """
        Execute limit-switch move. Wait until calibration is done.
        Take caution for collisions before calling this method !
        """
        # Call for calibration
        self.send("cal")
        self.send("rm")
        # Wait until finished
        for i in range(3):
            while int(self.send_receive("{0} getcaldone".format(i + 1))) != 3:
                time.sleep(0.1)

    def move_relative(self, x, y, z):
        """
        Move stage relative to current position.

        :param x: Relative distance on X-axis, in micrometers.
        :param y: Relative distance on Y-axis, in micrometers.
        :param z: Relative distance on Z-axis, in micrometers.
        """
        self.send("3 setdim")
        self.send("{0} {1} {2} rmove".format(x, y, z))
        self.wait_move_finished()

    @property
    def is_moving(self):
        return bool(int(self.send_receive("st")) & 1)
<<<<<<< HEAD

    def wait_move_finished(self):
        """Wait until move is finished."""
        while is_moving:
            pass
=======
>>>>>>> 9be19f77

    def set_origin(self):
        """Set current stage coordinates as the new coordinates origin."""
        self.send("0 0 0 setpos")

    def enable_joystick(self):
        """Enable joystick (manual mode)"""
        self.send("1 j")

    @property
    def is_connected(self):
        """:return: True if the instance is connected to the stage."""
        return self.serial is not None

    @property
    def position(self):
        """
        Current stage position. Vector.

        :getter: Query and return stage position.
        :setter: Move the stage.
        """
        res = self.send_receive("p").split()
        return Vector(*tuple(float(x) for x in res))

    @position.setter
    def position(self, value: Vector):
        # To check dimension and range of the given value
        super(__class__, self.__class__).position.fset(self, value)
        self.send("3 setdim")
        self.send("{0} {1} {2} move".format(value.x, value.y, value.z))

<<<<<<< HEAD
    def move_to(self, value, wait: bool = True):
        """
        Move stage to a new position.

        :param value: New stage position.
        :param wait: If True, wait for stage to be at the new position,
            otherwise return immediately.
        """
        self.send("3 setdim")
        self.send("{0} {1} {2} move".format(value.x, value.y, value.z))
        if wait:
            self.wait_move_finished()
=======
>>>>>>> 9be19f77

    @property
    def velocity(self):
        """
        Motors velocity setting, in µm/s.

        :getter: Query and return current setting.
        :setter: Update controller setting.
        """
        res = float(self.send_receive("gv"))
        return res

    @velocity.setter
    def velocity(self, value):
        if value < 0:
            raise ValueError("Velocity parameter cannot be negative.")
        self.send("{0} sv".format(value))

    @property
    def acceleration(self):
        """
        Motors acceleration setting, in µm/s^2.

        :getter: Query and return current setting.
        :setter: Update controller setting.
        """
        res = float(self.send_receive("ga"))
        return res

    @acceleration.setter
    def acceleration(self, value):
        if value < 0:
            raise ValueError("Acceleration parameter cannot be negative.")
        self.send("{0} sa".format(value))

    def save(self):
        """Save current parameters in non-volatile memory."""
        self.send("save")

    def restore(self):
        """
        Reactivates the last saved parameters. Beware this might change units,
        which may be dangerous if care is not taken.
        """
<<<<<<< HEAD
        self.save("restore")
=======
        self.send("restore")
>>>>>>> 9be19f77
<|MERGE_RESOLUTION|>--- conflicted
+++ resolved
@@ -138,14 +138,6 @@
     @property
     def is_moving(self):
         return bool(int(self.send_receive("st")) & 1)
-<<<<<<< HEAD
-
-    def wait_move_finished(self):
-        """Wait until move is finished."""
-        while is_moving:
-            pass
-=======
->>>>>>> 9be19f77
 
     def set_origin(self):
         """Set current stage coordinates as the new coordinates origin."""
@@ -178,21 +170,6 @@
         self.send("3 setdim")
         self.send("{0} {1} {2} move".format(value.x, value.y, value.z))
 
-<<<<<<< HEAD
-    def move_to(self, value, wait: bool = True):
-        """
-        Move stage to a new position.
-
-        :param value: New stage position.
-        :param wait: If True, wait for stage to be at the new position,
-            otherwise return immediately.
-        """
-        self.send("3 setdim")
-        self.send("{0} {1} {2} move".format(value.x, value.y, value.z))
-        if wait:
-            self.wait_move_finished()
-=======
->>>>>>> 9be19f77
 
     @property
     def velocity(self):
@@ -237,8 +214,4 @@
         Reactivates the last saved parameters. Beware this might change units,
         which may be dangerous if care is not taken.
         """
-<<<<<<< HEAD
-        self.save("restore")
-=======
-        self.send("restore")
->>>>>>> 9be19f77
+        self.send("restore")