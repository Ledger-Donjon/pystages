--- conflicted
+++ resolved
@@ -142,11 +142,7 @@
         motor_status = int.from_bytes(res[0], "big", signed=False)
         position = int.from_bytes(res[1], "big", signed=True)
         error = int.from_bytes(res[2], "big", signed=True)
-<<<<<<< HEAD
-        return (motor_status, position, error)
-=======
         return motor_status, position, error
->>>>>>> 9be19f77
 
     @property
     def position(self):
@@ -161,12 +157,9 @@
 
     @position.setter
     def position(self, value):
-<<<<<<< HEAD
-=======
         # To check dimension and range of the given value
         super(__class__, self.__class__).position.fset(self, value)
 
->>>>>>> 9be19f77
         val = round(value / self.resolution_um).to_bytes(4, "big", signed=True)
         self.command(8, hexlify(val).decode())
         # Now wait until motor is not moving anymore
