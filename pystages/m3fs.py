--- conflicted
+++ resolved
@@ -32,11 +32,7 @@
     correct VID/DID).
     """
 
-<<<<<<< HEAD
-    def __init__(self, dev):
-=======
     def __init__(self, dev, baudrate=250000):
->>>>>>> c9de5686
         """
         Connect to the device. If the serial device cannot be opened, a
         ConnectionFailure exception is thrown. If the device version is not
@@ -49,11 +45,7 @@
         self.resolution_um = 0.5
         try:
             self.serial = serial.Serial(
-<<<<<<< HEAD
-                dev, baudrate=250000, stopbits=serial.STOPBITS_TWO
-=======
                 dev, baudrate=baudrate, stopbits=serial.STOPBITS_TWO
->>>>>>> c9de5686
             )
         except serial.serialutil.SerialException as e:
             raise ConnectionFailure() from e
@@ -150,11 +142,7 @@
         motor_status = int.from_bytes(res[0], "big", signed=False)
         position = int.from_bytes(res[1], "big", signed=True)
         error = int.from_bytes(res[2], "big", signed=True)
-<<<<<<< HEAD
         return motor_status, position, error
-=======
-        return (motor_status, position, error)
->>>>>>> c9de5686
 
     @property
     def position(self):
@@ -169,12 +157,9 @@
 
     @position.setter
     def position(self, value):
-<<<<<<< HEAD
         # To check dimension and range of the given value
         super(__class__, self.__class__).position.fset(self, value)
 
-=======
->>>>>>> c9de5686
         val = round(value / self.resolution_um).to_bytes(4, "big", signed=True)
         self.command(8, hexlify(val).decode())
         # Now wait until motor is not moving anymore
