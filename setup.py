--- conflicted
+++ resolved
@@ -4,12 +4,7 @@
 
 setup(
     name="pystages",
-<<<<<<< HEAD
-    version="1.0",
-    # require pyserial
-=======
     version="1.1",
->>>>>>> 9be19f77
     install_requires=["pyserial", "pyusb", "numpy"],
     packages=find_packages(),
     python_requires=">=3.7",
